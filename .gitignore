--- conflicted
+++ resolved
@@ -1,7 +1,3 @@
-<<<<<<< HEAD
 .env
 __pycache__/
-*.pyc
-=======
-.env
->>>>>>> 259d8e7d
+*.pyc